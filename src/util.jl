--- conflicted
+++ resolved
@@ -1,246 +1,3 @@
-<<<<<<< HEAD
-=======
-function readvariablelength(f::IO)
-    #=
-    Variable length numbers in midi files are represented as a sequence of bytes.
-    If the first bit is 0, we're looking at the last byte in the sequence. The remaining
-    7 bits indicate the number.
-    =#
-    mask = 0b10000000
-    notmask = ~mask
-    # Read the first byte
-    b = read(f, Uint8)
-    bytes = Uint8[]
-    if (b & mask) == 0
-        # We're done here. The first bit isn't set, so the number is contained in the 7 remaining bits.
-        convert(Int64, b)
-    else
-        result = convert(Int64, 0)
-        while (b & mask) == mask
-            result <<= 7
-            result += (b & notmask)
-            b = read(f, Uint8)
-        end
-        result = (result << 7) + b # No need to "& notmask", since the most significant bit is 0
-        result
-    end
-end
-
-function writevariablelength(f::IO, number::Int64)
-    if number < 128
-        write(f, uint8(number))
-    else
-        bytes = Uint8[]
-
-        push!(bytes, uint8(number & 0x7F)) # Get the bottom 7 bits
-        number >>>= 7 # Is there a bug with Julia here? Testing in the REPL on negative numbers give >> and >>> the same result
-        while number > 0
-            push!(bytes, uint8(((number & 0x7F) | 0x80)))
-            number >>>= 7
-            continuation = 0x80
-        end
-        reverse!(bytes)
-        for b in bytes
-            write(f, b)
-        end
-    end
-end
-
-function isstatusbyte(b::Uint8)
-    (b & 0b10000000) == 0b10000000
-end
-
-function isdatabyte(b::Uint8)
-    !isstatusbyte(b)
-end
-
-function ismetaevent(b::Uint8)
-    b == 0xFF
-end
-
-function issysexevent(b::Uint8)
-    b == 0xF0
-end
-
-function ismidievent(b::Uint8)
-    !ismetaevent(b) && !issysexevent(b)
-end
-
-laststatus = 0
-function readmidievent(dT::Int64, f::IO)
-    data = Uint8[]
-
-    statusbyte = read(f, Uint8)
-    highnybble = statusbyte & 0b11110000
-    global laststatus
-
-    toread = 0
-    if haskey(eventtypetolength, highnybble)
-        laststatus = statusbyte
-        toread = eventtypetolength[highnybble]
-    else # Running status is in use
-        toread = eventtypetolength[laststatus & 0b11110000]
-        statusbyte = laststatus
-        skip(f, -1)
-    end
-
-    bytecount = 0
-
-    while bytecount < toread
-        b = read(f, Uint8)
-        push!(data, b)
-
-        bytecount += 1
-    end
-
-    MIDIEvent(dT, statusbyte, data)
-end
-
-function writeevent(f::IO, event::MIDIEvent, status::Uint8)
-    writevariablelength(f, event.dT)
-
-    if status == 0
-        write(f, event.status)
-    end
-
-    for b in event.data
-        write(f, b)
-    end
-end
-
-function writeevent(f::IO, event::MIDIEvent)
-    writeevent(f, event, uint8(0))
-end
-
-function readmetaevent(dT::Int64, f::IO)
-    # Meta events are 0xFF - type (1 byte) - variable length data length - data bytes
-    skip(f, 1) # Skip the 0xff that starts the event
-    data = Uint8[]
-    metatype = read(f, Uint8)
-    datalength = readvariablelength(f)
-    bytecount = 0
-    while bytecount < datalength
-        b = read(f, Uint8)
-        push!(data, b)
-        bytecount += 1
-    end
-
-    MetaEvent(dT, metatype, data)
-end
-
-function writeevent(f::IO, event::MetaEvent)
-    writevariablelength(f, event.dT)
-    write(f, META)
-    write(f, event.metatype)
-    writevariablelength(f, convert(Int64, length(event.data)))
-    for b in event.data
-        write(f, b)
-    end
-end
-
-function readsysexevent(dT::Uint8, f::IO)
-    data = Uint8[]
-    statusbyte = read(f, Uint8)
-    b = read(f, Uint8)
-    while isdatabyte(b)
-        push!(data, b)
-        if eof(f)
-            return SysexEvent(dT, statusbyte, data)
-        end
-        b = read(f, Uint8)
-    end
-    skip(f, -1)
-
-    SysexEvent(dT, statusbyte, data)
-end
-
-function writeevent(f::IO, event::SysexEvent)
-    write(f, SYSEX)
-    writevariablelength(f, event.dT)
-    write(f, event.status)
-    for b in event.data
-        write(f, b)
-    end
-end
-
-function readtrack(f::IO)
-    mtrk = join(map(char, read(f, Uint8, 4)))
-    if mtrk != MTRK
-        error("Not a valid midi file. Expected MTrk, got $(mtrk) starting at byte $(hex(position(f)-4, 2))")
-    end
-    track = MIDITrack()
-
-    # Get the length in bytes of the track
-    length = ntoh(read(f, Uint32))
-
-    trackstart = position(f)
-    bytesread = 0
-    while bytesread < length
-        # A track is made up of events. All events start with a variable length
-        # value indicating the number of ticks (time) since the last event.
-
-        # Get the time offset of the next event
-        dT = readvariablelength(f)
-
-        # Figure out the event type
-        # Remember, endianness is byte order, not bit order. No need to ntoh here.
-        event_start = read(f, Uint8)
-        skip(f, -1)
-
-        local event
-        if ismidievent(event_start)
-            event = readmidievent(dT, f)
-        elseif issysexevent(event_start)
-            event = readsysexevent(dT, f)
-        elseif ismetaevent(event_start)
-            event = readmetaevent(dT, f)
-        else
-            error("Unrecognized event $(hex(event_start,2))")
-        end
-        push!(track.events, event)
-
-        bytesread = position(f) - trackstart
-    end
-
-    track
-end
-
-function writetrack(f::IO, track::MIDITrack)
-    write(f, convert(Array{Uint8, 1}, MTRK)) # Track identifier
-
-    event_buffer = IOBuffer()
-
-    previous_status = uint8(0)
-    for event in track.events
-        if ismidievent(event) && previous_status != 0 && previous_status == event.status
-            writeevent(event_buffer, event, previous_status)
-        elseif ismidievent(event)
-            writeevent(event_buffer, event)
-            previous_status = event.status
-        else
-            writeevent(event_buffer, event)
-            previous_status = uint8(uint8(0) )
-        end
-    end
-
-    bytes = takebuf_array(event_buffer)
-
-    write(f, hton(uint32(length(bytes))))
-
-    for b in bytes
-        write(f, b)
-    end
-end
-
-function channelnumber(m::MIDIEvent)
-    0x0F & m.status
-end
-
-function dt(e::TrackEvent)
-    e.dT
-end
-
->>>>>>> 8d68f3ec
 function comparefiles(n1, n2)
     f1 = open(n1)
     f2 = open(n2)
@@ -270,13 +27,9 @@
     writemidifile("test_out.mid", f)
 
     comparefiles("test3.mid", "test_out.mid")
-<<<<<<< HEAD
 
     f = readmidifile("test4.mid")
     writemidifile("test_out.mid", f)
 
     comparefiles("test4.mid", "test_out.mid")
-
-=======
->>>>>>> 8d68f3ec
 end